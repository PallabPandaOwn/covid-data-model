import logging
import pandas as pd
import numpy as np
import sentry_sdk
from libs.datasets import data_source
from libs.datasets import dataset_utils
from libs.datasets.dataset_utils import AggregationLevel
from libs.datasets.common_fields import CommonIndexFields
from libs.datasets.common_fields import CommonFields

_logger = logging.getLogger(__name__)


class CovidTrackingDataSource(data_source.DataSource):
    # This
    DATA_PATH = "data/covid-tracking/covid_tracking_states.csv"
    SOURCE_NAME = "covid_tracking"

    class Fields(object):
        # ISO 8601 date of when these values were valid.
        DATE_CHECKED = "dateChecked"
        STATE = "state"
        # Total cumulative positive test results.
        POSITIVE_TESTS = "positive"
        # Increase from the day before.
        POSITIVE_INCREASE = "positiveIncrease"
        # Total cumulative negative test results.
        NEGATIVE_TESTS = "negative"
        # Increase from the day before.
        NEGATIVE_INCREASE = "negativeIncrease"
        # Total cumulative number of people hospitalized.
        TOTAL_HOSPITALIZED = "hospitalized"
        # Total cumulative number of people hospitalized.
        CURRENT_HOSPITALIZED = "hospitalizedCurrently"
        # Increase from the day before.
        HOSPITALIZED_INCREASE = "hospitalizedIncrease"
        # Total cumulative number of people that have died.
        DEATHS = "death"
        # Increase from the day before.
        DEATH_INCREASE = "deathIncrease"
        # Tests that have been submitted to a lab but no results have been reported yet.
        PENDING = "pending"
        # Calculated value (positive + negative) of total test results.
        TOTAL_TEST_RESULTS = "totalTestResults"
        # Increase from the day before.
        TOTAL_TEST_RESULTS_INCREASE = "totalTestResultsIncrease"

        IN_ICU_CURRENTLY = "inIcuCurrently"
        IN_ICU_CUMULATIVE = "inIcuCumulative"

        TOTAL_IN_ICU = "inIcuCumulative"

        ON_VENTILATOR_CURRENTLY = "onVentilatorCurrently"
        TOTAL_ON_VENTILATOR = "onVentilatorCumulative"

        COUNTRY = "country"
        COUNTY = "county"
        DATE = "date"
        AGGREGATE_LEVEL = "aggregate_level"
        FIPS = "fips"

    INDEX_FIELD_MAP = {
        CommonIndexFields.DATE: Fields.DATE,
        CommonIndexFields.COUNTRY: Fields.COUNTRY,
        CommonIndexFields.STATE: Fields.STATE,
        CommonIndexFields.FIPS: Fields.FIPS,
        CommonIndexFields.AGGREGATE_LEVEL: Fields.AGGREGATE_LEVEL,
    }

    COMMON_FIELD_MAP = {
        CommonFields.DEATHS: Fields.DEATHS,
        CommonFields.CURRENT_HOSPITALIZED: Fields.CURRENT_HOSPITALIZED,
        CommonFields.CURRENT_ICU: Fields.IN_ICU_CURRENTLY,
        CommonFields.CURRENT_VENTILATED: Fields.ON_VENTILATOR_CURRENTLY,
        CommonFields.CUMULATIVE_HOSPITALIZED: Fields.TOTAL_HOSPITALIZED,
        CommonFields.CUMULATIVE_ICU: Fields.TOTAL_IN_ICU,
        CommonFields.POSITIVE_TESTS: Fields.POSITIVE_TESTS,
        CommonFields.NEGATIVE_TESTS: Fields.NEGATIVE_TESTS,
    }

    TESTS_ONLY_FIELDS = [
        Fields.DATE,
        Fields.POSITIVE_TESTS,
        Fields.NEGATIVE_TESTS,
    ]

    TEST_FIELDS = [
        Fields.DATE,
        Fields.STATE,
        Fields.POSITIVE_TESTS,
        Fields.NEGATIVE_TESTS,
        Fields.POSITIVE_INCREASE,
        Fields.NEGATIVE_INCREASE,
        Fields.AGGREGATE_LEVEL,
    ]

    def __init__(self, input_path):
        data = pd.read_csv(
            input_path,
            parse_dates=[self.Fields.DATE],
            dtype={self.Fields.FIPS: str},
            date_parser=lambda col: pd.to_datetime(col, format="%Y%m%d"),
        )
        data = self.standardize_data(data)
        super().__init__(data)

    @classmethod
    def local(cls) -> "CovidTrackingDataSource":
        data_root = dataset_utils.LOCAL_PUBLIC_DATA_PATH
        return cls(data_root / cls.DATA_PATH)

    @classmethod
    def standardize_data(cls, data: pd.DataFrame) -> pd.DataFrame:
        data[cls.Fields.COUNTY] = None
        data[cls.Fields.COUNTRY] = "USA"
        data[cls.Fields.AGGREGATE_LEVEL] = AggregationLevel.STATE.value
<<<<<<< HEAD
        data[cls.Fields.DATE] = pd.to_datetime(data[cls.Fields.DATE], format="%Y%m%d")
=======
>>>>>>> b8f2a298

        dtypes = {
            cls.Fields.POSITIVE_TESTS: "Int64",
            cls.Fields.NEGATIVE_TESTS: "Int64",
            cls.Fields.POSITIVE_INCREASE: "Int64",
            cls.Fields.NEGATIVE_INCREASE: "Int64",
        }

        data = data.astype(dtypes)

        # Dropping PR because of bad data
        # TODO(chris): Handle this in a more sane way.
        data = data.loc[data.state != "PR", :]

        # Removing bad data from Delaware.
        # Once that is resolved we can remove this while keeping the assert below.
        icu_mask = data[cls.Fields.IN_ICU_CURRENTLY] > data[cls.Fields.CURRENT_HOSPITALIZED]
        if icu_mask.any():
            data[cls.Fields.IN_ICU_CURRENTLY].loc[icu_mask] = np.nan
            message = (
                f"{len(data[icu_mask])} lines were changed in the ICU Current data "
                f"for {data[icu_mask]['state'].nunique()} state(s)"
            )
            _logger.warning(message)
            sentry_sdk.capture_message(message)

        # Current Sanity Check and Filter for In ICU.
        # This should fail for Delaware right now unless we patch it.
        # The 'not any' style is to deal with comparisons to np.nan.
        assert not (
            data[cls.Fields.IN_ICU_CURRENTLY] > data[cls.Fields.CURRENT_HOSPITALIZED]
        ).any(), "IN_ICU_CURRENTLY field is greater than CURRENT_HOSPITALIZED"

        # must stay true: positive + negative  ==  total
        assert (
            data[cls.Fields.POSITIVE_TESTS] + data[cls.Fields.NEGATIVE_TESTS]
            == data[cls.Fields.TOTAL_TEST_RESULTS]
        ).all()

        # must stay true: positive change + negative change ==  total change
        assert (
            data[cls.Fields.POSITIVE_INCREASE] + data[cls.Fields.NEGATIVE_INCREASE]
            == data[cls.Fields.TOTAL_TEST_RESULTS_INCREASE]
        ).all()

        # TODO implement assertion to check for shift, as sliced by geo
        # df['totalTestResults'] - df['totalTestResultsIncrease']  ==  df['totalTestResults'].shift(-1)
        return data<|MERGE_RESOLUTION|>--- conflicted
+++ resolved
@@ -114,10 +114,6 @@
         data[cls.Fields.COUNTY] = None
         data[cls.Fields.COUNTRY] = "USA"
         data[cls.Fields.AGGREGATE_LEVEL] = AggregationLevel.STATE.value
-<<<<<<< HEAD
-        data[cls.Fields.DATE] = pd.to_datetime(data[cls.Fields.DATE], format="%Y%m%d")
-=======
->>>>>>> b8f2a298
 
         dtypes = {
             cls.Fields.POSITIVE_TESTS: "Int64",
