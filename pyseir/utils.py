--- conflicted
+++ resolved
@@ -125,7 +125,9 @@
         else:
             path = os.path.join(WEB_UI_FOLDER(output_dir), 'state', f'{state_obj.abbr}.__INTERVENTION_IDX__.json')
 
-<<<<<<< HEAD
+    elif artifact is RunArtifact.WHITELIST_RESULT:
+        path = os.path.join(output_dir, 'api_whitelist.json')
+
     elif artifact is RunArtifact.BACKTEST_RESULT:
         if agg_level is AggregationLevel.COUNTY:
             path = os.path.join(REPORTS_FOLDER(output_dir, state_obj.name),
@@ -133,10 +135,6 @@
         else:
             path = os.path.join(STATE_SUMMARY_FOLDER(output_dir), 'reports',
                                 f'backtest_results__{state_obj.name}__{fips}.pdf')
-=======
-    elif artifact is RunArtifact.WHITELIST_RESULT:
-        path = os.path.join(output_dir, 'api_whitelist.json')
->>>>>>> 2ed5bef4
 
     else:
         raise ValueError(f'No paths available for artifact {RunArtifact}')
