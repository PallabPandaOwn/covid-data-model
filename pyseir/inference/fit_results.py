import os
import pickle
from pyseir.load_data import load_county_metadata
import ujson
from pyseir import OUTPUT_DIR
import pandas as pd
from datetime import datetime
from pyseir.utils import get_run_artifact_path, RunArtifact


def load_t0(fips):
    """
    Load the simulation start time by county.

    Parameters
    ----------
    fips: str
        County FIPS

    Returns
    -------
    : datetime
        t0(C=1) cases.
    """
    county_metadata = load_county_metadata().set_index('fips')
    state = county_metadata.loc[fips]['state']
    fit_results = os.path.join(OUTPUT_DIR, 'pyseir', state, 'data', f'summary__{state}_imputed_start_times.pkl')
    return datetime.fromtimestamp(pd.read_pickle(fit_results).set_index('fips').loc[fips]['t0_date'].timestamp())


<<<<<<< HEAD
def load_mle_model(fips):
    """
    Load SEIR model object with inferred MLE parameters.

    Returns
    -------
    model: pyseir.models.seir_model.SEIRModel
        SEIR model with MLE parameter setting and forecasts of size
        of compartments at different states of infection (susceptible,
        exposed, infected, etc.). None when no valid path is given or found.
    """
    model_path = get_run_artifact_path(fips, RunArtifact.MLE_FIT_MODEL)
    model = pickle.loads(open(model_path, 'rb').read())

    return model

=======
>>>>>>> 014aa9b0

def load_inference_result(fips):
    """
    Load fit results by state or county fips code.

    Parameters
    ----------
    fips: str
        State or County FIPS code.

    Returns
    -------
    : dict
        Dictionary of fit result information.
    """
    output_file = get_run_artifact_path(fips, RunArtifact.MLE_FIT_RESULT)

    df = pd.read_json(output_file, dtype={'fips': 'str'})
    if len(fips) == 2:
        return df.iloc[0].to_dict()
    else:
        return df.set_index('fips').loc[fips].to_dict()


def load_Rt_result(fips):
    """
    Load the Rt inference result.

    Parameters
    ----------
    fips: str
        State or County FIPS code.

    Returns
    -------
    results: pd.DataFrame
        DataFrame containing the R_t inferences.
    """
    path = get_run_artifact_path(fips, RunArtifact.RT_INFERENCE_RESULT)
    return pd.read_json(path)<|MERGE_RESOLUTION|>--- conflicted
+++ resolved
@@ -28,7 +28,6 @@
     return datetime.fromtimestamp(pd.read_pickle(fit_results).set_index('fips').loc[fips]['t0_date'].timestamp())
 
 
-<<<<<<< HEAD
 def load_mle_model(fips):
     """
     Load SEIR model object with inferred MLE parameters.
@@ -45,8 +44,6 @@
 
     return model
 
-=======
->>>>>>> 014aa9b0
 
 def load_inference_result(fips):
     """
