--- conflicted
+++ resolved
@@ -12,10 +12,7 @@
 from libs.datasets import FIPSPopulation, JHUDataset, CDSDataset
 from libs.datasets.dataset_utils import build_aggregate_county_data_frame
 
-<<<<<<< HEAD
 
-=======
->>>>>>> d4a4f533
 class WebUIDataAdaptorV1:
     """
     Map pyseir output data model to the format required by CovidActNow's webUI.
